jQuery(function(){
    'use strict';

    jQuery('input.struct_date').datepicker({
        dateFormat: 'yy-mm-dd'
    });

<<<<<<< HEAD
    jQuery('button.struct_img').click(function (event) {
        var input_id = event.target.id.substr(0,event.target.id.length-'Button'.length);
        window.open(
            DOKU_BASE+"lib/exe/mediamanager.php?ns=:"+'&edid='+encodeURIComponent(input_id) + '&onselect=insertStructImage',
            'mediaselect',
            'width=750,height=500,left=20,top=20,scrollbars=yes,resizable=yes'); //
    });

    window.insertStructImage = function(edid, mediaid, opts, align) {
        jQuery('#'+edid).val(mediaid).change();
    };
=======
    /**
     * Duplicate the elements in .newtemplate whenever any input in it changes
     */
    jQuery('#dw__editform').find('.struct .newtemplate').each(function(){
        var $tplwrapper = jQuery(this);
        var tpl = $tplwrapper.html();
        $tplwrapper.on('change', 'input,textarea,select', function(){
            if(jQuery(this).val() == '') return;
            $tplwrapper.append(tpl);
        });
    });

>>>>>>> b966d95c
});<|MERGE_RESOLUTION|>--- conflicted
+++ resolved
@@ -1,11 +1,16 @@
 jQuery(function(){
     'use strict';
 
+    /**
+     * Attach datepicker to date types
+     */
     jQuery('input.struct_date').datepicker({
         dateFormat: 'yy-mm-dd'
     });
 
-<<<<<<< HEAD
+    /**
+     * Attach image dialog to image types
+     */
     jQuery('button.struct_img').click(function (event) {
         var input_id = event.target.id.substr(0,event.target.id.length-'Button'.length);
         window.open(
@@ -14,10 +19,18 @@
             'width=750,height=500,left=20,top=20,scrollbars=yes,resizable=yes'); //
     });
 
+    /**
+     * Custom onSelect handler for struct img button
+     *
+     * @param edid
+     * @param mediaid
+     * @param opts
+     * @param align
+     */
     window.insertStructImage = function(edid, mediaid, opts, align) {
         jQuery('#'+edid).val(mediaid).change();
     };
-=======
+
     /**
      * Duplicate the elements in .newtemplate whenever any input in it changes
      */
@@ -29,6 +42,4 @@
             $tplwrapper.append(tpl);
         });
     });
-
->>>>>>> b966d95c
 });