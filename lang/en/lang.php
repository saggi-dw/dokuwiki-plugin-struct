<?php
/**
 * English language file for struct plugin
 *
 * @author Andreas Gohr, Michael Große <dokuwiki@cosmocode.de>
 */


$lang['menu'] = 'Struct Schema Editor';
$lang['menu_assignments'] = 'Struct Schema Assignments';

$lang['headline'] = 'Structured Data';

$lang['edithl'] = 'Editing Schema <i>%s</i>';
$lang['create'] = 'Create new Schema';
$lang['schemaname'] = 'Schema Name:';
$lang['save'] = 'Save';
$lang['createhint'] = 'Please note: schemas can not be renamed later';

$lang['editor_sort'] = 'Sort';
$lang['editor_label'] = 'Field Name';
$lang['editor_multi'] = 'Multi-Input?';
$lang['editor_conf'] = 'Configuration';
$lang['editor_type'] = 'Type';
$lang['editor_enabled'] = 'Enabled';

$lang['assign_add'] = 'Add';
$lang['assign_del'] = 'Delete';
$lang['assign_assign'] = 'Page/Namespace';
$lang['assign_tbl'] = 'Schema';

$lang['multi'] = 'Enter multiple values separated by commas.';
$lang['duplicate_label'] = "Label <code>%s</code> already exists in schema, second occurance was renamed it to <code>%s</code>.";

$lang['emptypage'] = 'Struct data has not been saved for an empty page';

$lang['validation_prefix'] = "Field [%s]: ";

$lang['Validation Exception Integer needed'] = 'only integers are allowed';
$lang['Validation Exception Integer min'] = 'has to be equal or greater than %d';
$lang['Validation Exception Integer max'] = 'has to be equal or less than %d';
<<<<<<< HEAD
$lang['Validation Exception User not found'] = 'has to be an existing user. User \'%s\' was not found.';
=======
$lang['Validation Exception Media mime type'] = 'MIME type %s has to match the allowed set of %s';
>>>>>>> e155cdc5
$lang['Validation Exception invalid date format'] = 'must be of format YYYY-MM-DD';

$lang['Exception noschemas'] = 'There have been no schemas given to load columns from';
$lang['Exception nocolname'] = 'No column name given';

$lang['sort']      = 'Sort by this column';
$lang['next']      = 'Next page';
$lang['prev']      = 'Previous page';

$lang['none']      = 'Nothing found';

$lang['tablefilteredby'] = 'Filtered by %s';
$lang['tableresetfilter'] = 'Show all (remove filter/sort)';

//Setup VIM: ex: et ts=4 :<|MERGE_RESOLUTION|>--- conflicted
+++ resolved
@@ -39,11 +39,8 @@
 $lang['Validation Exception Integer needed'] = 'only integers are allowed';
 $lang['Validation Exception Integer min'] = 'has to be equal or greater than %d';
 $lang['Validation Exception Integer max'] = 'has to be equal or less than %d';
-<<<<<<< HEAD
 $lang['Validation Exception User not found'] = 'has to be an existing user. User \'%s\' was not found.';
-=======
 $lang['Validation Exception Media mime type'] = 'MIME type %s has to match the allowed set of %s';
->>>>>>> e155cdc5
 $lang['Validation Exception invalid date format'] = 'must be of format YYYY-MM-DD';
 
 $lang['Exception noschemas'] = 'There have been no schemas given to load columns from';
