<?php

namespace dokuwiki\plugin\struct\meta;

abstract class AccessTable {

    /** @var  Schema */
    protected $schema;
    protected $pid;
    protected $labels = array();
    protected $ts     = 0;
    /** @var \helper_plugin_sqlite */
    protected $sqlite;

    // options on how to retrieve data
    protected $opt_skipempty = false;

    /**
     * Factory Method to access a data or lookup table
     *
     * @param Schema $schema schema to load
     * @param string|int $pid Page or row id to access
     * @param int $ts Time at which the data should be read or written, 0 for now
     * @return AccessTableData|AccessTableLookup
     */
    public static function bySchema(Schema $schema, $pid, $ts = 0) {
        if($schema->isLookup()) {
            return new AccessTableLookup($schema, $pid, $ts);
        } else {
            return new AccessTableData($schema, $pid, $ts);
        }
    }

    /**
     * Factory Method to access a data or lookup table
     *
     * @param string $tablename schema to load
     * @param string|int $pid Page or row id to access
     * @param int $ts Time at which the data should be read or written, 0 for now
     * @return AccessTableData|AccessTableLookup
     */
    public static function byTableName($tablename, $pid, $ts = 0) {
        $schema = new Schema($tablename, $ts);
        return self::bySchema($schema, $pid, $ts);
    }

    /**
     * AccessTable constructor
     *
     * @param Schema $schema The schema valid at $ts
     * @param string|int $pid
     * @param int $ts Time at which the data should be read or written, 0 for now
     */
    public function __construct(Schema $schema, $pid, $ts = 0) {
        /** @var \helper_plugin_struct_db $helper */
        $helper = plugin_load('helper', 'struct_db');
        $this->sqlite = $helper->getDB();
        if(!$this->sqlite) {
            throw new StructException('Sqlite plugin required');
        }

        if(!$schema->getId()) {
            throw new StructException('Schema does not exist. Only data of existing schemas can be accessed');
        }

        $this->schema = $schema;
        $this->pid = $pid;
        $this->setTimestamp($ts);
        foreach($this->schema->getColumns() as $col) {
            $this->labels[$col->getColref()] = $col->getType()->getLabel();
        }
    }

    /**
     * gives access to the schema
     *
     * @return Schema
     */
    public function getSchema() {
        return $this->schema;
    }

    /**
     * Should remove the current data, by either deleting or ovewriting it
     *
     * @return bool if the delete succeeded
     */
    abstract public function clearData();

    /**
     * Save the data to the database.
     *
     * We differentiate between single-value-column and multi-value-column by the value to the respective column-name,
     * i.e. depending on if that is a string or an array, respectively.
     *
     * @param array $data typelabel => value for single fields or typelabel => array(value, value, ...) for multi fields
     * @return bool success of saving the data to the database
     */
    abstract public function saveData($data);

    /**
     * Should empty or invisible (inpage) fields be returned?
     *
     * Defaults to false
     *
     * @param null|bool $set new value, null to read only
     * @return bool current value (after set)
     */
    public function optionSkipEmpty($set = null) {
        if(!is_null($set)) {
            $this->opt_skipempty = $set;
        }
        return $this->opt_skipempty;
    }

    /**
     * Get the value of a single column
     *
     * @param Column $column
     * @return Value|null
     */
    public function getDataColumn($column) {
        $data = $this->getData();
        foreach($data as $value) {
            if($value->getColumn() == $column) {
                return $value;
            }
        }
        return null;
    }

    /**
     * returns the data saved for the page
     *
     * @return Value[] a list of values saved for the current page
     */
    public function getData() {
        $data = $this->getDataFromDB();
        $data = $this->consolidateData($data, false);
        return $data;
    }

    /**
     * returns the data saved for the page as associative array
     *
     * The array returned is in the same format as used in @see saveData()
     *
     * It always returns raw Values!
     *
     * @return array
     */
    public function getDataArray() {
        $data = $this->getDataFromDB();
        $data = $this->consolidateData($data, true);
        return $data;
    }

    /**
     * Return the data in pseudo syntax
     */
    public function getDataPseudoSyntax() {
        $result = '';
        $data = $this->getDataArray();
        foreach($data as $key => $value) {
            $key = $this->schema->getTable() . ".$key";
            if(is_array($value)) $value = join(', ', $value);
            $result .= sprintf("% -20s : %s\n", $key, $value);
        }
        return $result;
    }

    /**
     * retrieve the data saved for the page from the database. Usually there is no need to call this function.
     * Call @see SchemaData::getData instead.
     */
    protected function getDataFromDB() {
        list($sql, $opt) = $this->buildGetDataSQL();

        $res = $this->sqlite->query($sql, $opt);
        $data = $this->sqlite->res2arr($res);

        return $data;
    }

    /**
     * Creates a proper result array from the database data
     *
     * @param array $DBdata the data as it is retrieved from the database, i.e. by SchemaData::getDataFromDB
     * @param bool $asarray return data as associative array (true) or as array of Values (false)
     * @return array|Value[]
     */
    protected function consolidateData($DBdata, $asarray = false) {
        $data = array();

        $sep = Search::CONCAT_SEPARATOR;

        foreach($this->schema->getColumns(false) as $col) {

            // if no data saved yet, return empty strings
            if($DBdata) {
<<<<<<< HEAD
                $val = $DBdata[0]['col' . $col->getColref()];
=======
                $val = $DBdata[0]['out'.$col->getColref()];
>>>>>>> 376c3c12
            } else {
                $val = '';
            }

            // multi val data is concatenated
            if($col->isMulti()) {
                $val = explode($sep, $val);
                $val = array_filter($val);
            }

            $value = new Value($col, $val);

            if($this->opt_skipempty && $value->isEmpty()) continue;
            if($this->opt_skipempty && !$col->isVisibleInPage()) continue; //FIXME is this a correct assumption?

            // for arrays, we return the raw value only
            if($asarray) {
                $data[$col->getLabel()] = $value->getRawValue();
            } else {
                $data[] = $value;
            }
        }

        return $data;
    }

    /**
     * Builds the SQL statement to select the data for this page and schema
     *
     * @return array Two fields: the SQL string and the parameters array
     */
    protected function buildGetDataSQL() {
        $sep = Search::CONCAT_SEPARATOR;
        $stable = 'data_' . $this->schema->getTable();
        $mtable = 'multi_' . $this->schema->getTable();

        $QB = new QueryBuilder();
        $QB->addTable($stable, 'DATA');
        $QB->addSelectColumn('DATA', 'pid', 'PID');
        $QB->addGroupByStatement('DATA.pid');

        foreach($this->schema->getColumns(false) as $col) {

            $colref = $col->getColref();
<<<<<<< HEAD
            $colname = 'col' . $colref;
=======
            $colname = 'col'.$colref;
            $outname = 'out'.$colref;
>>>>>>> 376c3c12

            if($col->getType()->isMulti()) {
                $tn = 'M' . $colref;
                $QB->addLeftJoin(
                    'DATA',
                    $mtable,
                    $tn,
                    "DATA.pid = $tn.pid AND DATA.rev = $tn.rev AND $tn.colref = $colref"
                );
                $col->getType()->select($QB, $tn, 'value', $outname);
                $sel = $QB->getSelectStatement($outname);
                $QB->addSelectStatement("GROUP_CONCAT($sel, '$sep')", $outname);
            } else {
                $col->getType()->select($QB, 'DATA', $colname, $outname);
                $QB->addGroupByStatement($outname);
            }
        }

        $pl = $QB->addValue($this->pid);
        $QB->filters()->whereAnd("DATA.pid = $pl");
        $pl = $QB->addValue($this->getLastRevisionTimestamp());
        $QB->filters()->whereAnd("DATA.rev = $pl");

        return $QB->getSQL();
    }

    /**
     * @param int $ts
     */
    public function setTimestamp($ts) {
        if($ts && $ts < $this->schema->getTimeStamp()) {
            throw new StructException('Given timestamp is not valid for current Schema');
        }

        $this->ts = $ts;
    }

    /**
     * Return the last time an edit happened for this table for the currently set
     * time and pid. When the current timestamp is 0, the newest revision is
     * returned. Used in @see buildGetDataSQL()
     *
     * @return int
     */
    abstract protected function getLastRevisionTimestamp();

    /**
     * Check if the given data validates against the current types.
     *
     * @param array $data
     * @return AccessDataValidator
     */
    public function getValidator($data) {
        return new AccessDataValidator($this, $data);
    }
}

<|MERGE_RESOLUTION|>--- conflicted
+++ resolved
@@ -198,11 +198,7 @@
 
             // if no data saved yet, return empty strings
             if($DBdata) {
-<<<<<<< HEAD
-                $val = $DBdata[0]['col' . $col->getColref()];
-=======
-                $val = $DBdata[0]['out'.$col->getColref()];
->>>>>>> 376c3c12
+                $val = $DBdata[0]['out' . $col->getColref()];
             } else {
                 $val = '';
             }
@@ -247,12 +243,8 @@
         foreach($this->schema->getColumns(false) as $col) {
 
             $colref = $col->getColref();
-<<<<<<< HEAD
             $colname = 'col' . $colref;
-=======
-            $colname = 'col'.$colref;
-            $outname = 'out'.$colref;
->>>>>>> 376c3c12
+            $outname = 'out' . $colref;
 
             if($col->getType()->isMulti()) {
                 $tn = 'M' . $colref;
