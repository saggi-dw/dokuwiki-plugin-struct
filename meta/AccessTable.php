--- conflicted
+++ resolved
@@ -103,11 +103,7 @@
     {
         // force loading the latest schema for anything other than page data,
         // for which we might actually need the history
-<<<<<<< HEAD
-        if (!self::isTypePage($pid, $ts, $rid)) {
-=======
         if (!self::isTypePage($pid, $ts)) {
->>>>>>> 4cd5cc28
             $schema = new Schema($tablename, time());
         } else {
             $schema = new Schema($tablename, $ts);
@@ -185,7 +181,6 @@
      * We differentiate between single-value-column and multi-value-column by the value to the respective column-name,
      * i.e. depending on if that is a string or an array, respectively.
      *
-     * @fixme we need a flag here to disable per-save db transactions if this is executed in bulk
      * @param array $data typelabel => value for single fields or typelabel => array(value, value, ...) for multi fields
      * @return bool success of saving the data to the database
      */
