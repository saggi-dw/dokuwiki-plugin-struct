<?php

namespace plugin\struct\meta;

/**
 * Class SchemaData
 * @package plugin\struct\meta
 *
 * This class is for accessing the data stored for a page in a schema
 *
 */
class SchemaData extends Schema {

    protected $page;
    protected $labels = array();

    /**
     * SchemaData constructor
     *
     * @param string $table The table this schema is for
     * @param string $page The page of which the data is for
     * @param int $ts The timestamp for when this schema was valid, 0 for current
     */
    public function __construct($table, $page, $ts) {
        parent::__construct($table, $ts);
        $this->page = $page;
        foreach ($this->columns as $col ){
            $this->labels[$col->getColref()] = $col->getType()->getLabel();
        }
    }

    /**
     * Save the data to the database.
     *
     * We differentiate between single-value-column and multi-value-column by the value to the respective column-name,
     * i.e. depending on if that is a string or an array, respectively.
     *
     * @param array $data typelabel => value for single fields or typelabel => array(value, value, ...) for multi fields
     *
     * @return bool success of saving the data to the database
     */
    public function saveData($data) {
        $table = 'data_' . $this->table;

        $colrefs = array_flip($this->labels);
        $now = time();
        $opt = array($this->page, $now,);
        $multiopts = array();
        $singlecols = 'pid,rev';
        foreach ($data as $colname => $value) {
            if (is_array($value)) {
                foreach ($value as $index => $multivalue) {
                    $multiopts[] = array($colrefs[$colname], $index+1, $multivalue,);
                }
            } else {
                $singlecols .= ",col" . $colrefs[$colname];
                $opt[] = $value;
            }
        }
        $singlesql = "INSERT INTO $table ($singlecols) VALUES (" . trim(str_repeat('?,',count($opt)),',') . ")";
        $multisql = "INSERT INTO multivals (tbl, rev, pid, colref, row, value) VALUES (?,?,?,?,?,?)";

        $this->sqlite->query('BEGIN TRANSACTION');
        if (!$this->sqlite->query($singlesql, $opt)) return false;

        foreach ($multiopts as $multiopt) {
            $multiopt = array_merge(array($table, $now, $this->page,), $multiopt);
            if (!$this->sqlite->query($multisql, $multiopt)) return false;
        }
        $this->sqlite->query('COMMIT TRANSACTION');
        return true;
    }

    /**
     * returns the data saved for the page
     *
     */
    public function getData() {

        $this->setCorrectTimestamp($this->ts);
        $data = $this->getDataFromDB();
        $data = $this->consolidateData($data, $this->labels);

        return $data;
    }

    /**
     * retrieve the data saved for the page from the database. Usually there is no need to call this function.
     * Call @see SchemaData::getData instead.
     *
     * @return array
     */
    public function getDataFromDB() {
        // prepare column names
        $singles = array();
        $multis = array();
        foreach($this->columns as $col) {
            if(!$col->isEnabled()) continue;

            if($col->getType()->isMulti()) {
                $multis[] = $col->getColref();
            } else {
                $singles[] = $col->getColref();
            }
        }
        list($sql, $opt) = $this->buildGetDataSQL($singles, $multis);

        $res = $this->sqlite->query($sql, $opt);
        $data = $this->sqlite->res2arr($res);

        return $data;
    }

    /**
     * @param array $DBdata the data as it is retrieved from the database, i.e. by SchemaData::getDataFromDB
     * @param array $labels A lookup-array of colref => label
     *
     * @return array
     */
    public static function consolidateData($DBdata, $labels) {

        $data = array();
        foreach ($labels as $label) {
            $data[$label] = array();
        }

        foreach ($DBdata as $row) {
            foreach ($row as $column => $value) {
                $data[$labels[substr($column,3)]][] = $value;
            }
        }

        foreach ($data as $column => $values) {
            $values = array_unique($values);
            if (count($values) == 1) {
                $data[$column] = $values[0];
            } else {
                $data[$column] = $values;
            }
        }

        return $data;
    }

    /**
<<<<<<< HEAD
     * Builds the SQL statement to select the data for this page and schema
=======
     * Build the sql string and collect the parameters for an sql request to retrieve the data
     *
     * @param string $table  the name of the table
     * @param string $colsel the columns which may only hold 1 value, comma-separated
     * @param array  $multis the colrefs of the columns which may hold more than 1 value
     * @param string $page   the page for which the data is to be retrieved. e.g. $this->page
     * @param string $ts     the exact timestamp of the entry to retrieve, best determined by SchemaData::setCorrectTimestamp
>>>>>>> aca1c3b5
     *
     * @param int[] $singles Column reference numbers of single value columns to select
     * @param int[] $multis Column reference numbers of multi value columns to select
     * @return array Two fields: the SQL string and the parameters array
     */
    protected function buildGetDataSQL($singles, $multis) {
        $table = 'data_' . $this->table;

        $colsel = join(',', preg_filter('/^/', 'col', $singles));

        $select = 'SELECT ' . $colsel;
        $join = '';
        foreach($multis as $col) {
            $tn = 'M' . $col;
            $select .= ",$tn.value AS col$col";
            $join .= "LEFT OUTER JOIN multivals $tn";
            $join .= " ON DATA.pid = $tn.pid AND DATA.rev = $tn.rev";
            $join .= " AND $tn.tbl = '$table' AND $tn.colref = $col\n";
        }

        $where = "WHERE DATA.pid = ? AND DATA.rev = ?";
        $opt = array($this->page, $this->ts);

        $sql = "$select FROM $table DATA\n$join $where";

        return array($sql, $opt);
    }

    /**
     * Set $this->ts to an existing timestamp, which is either current timestamp if it exists
     * or the next oldest timestamp that exists. If not timestamp is provided it is the newest timestamp that exists.
     *
     * @param int|null $ts
     */
    public function setCorrectTimestamp($ts = null) {
        $table = 'data_' . $this->table;
        $where = '';
        if ($ts) {
            $where = "WHERE rev <= $ts";
        }
        $sql = "SELECT rev FROM $table $where ORDER BY rev DESC LIMIT 1";
        $res = $this->sqlite->query($sql);
        $this->ts = $this->sqlite->res2single($res);
    }

}<|MERGE_RESOLUTION|>--- conflicted
+++ resolved
@@ -143,17 +143,7 @@
     }
 
     /**
-<<<<<<< HEAD
      * Builds the SQL statement to select the data for this page and schema
-=======
-     * Build the sql string and collect the parameters for an sql request to retrieve the data
-     *
-     * @param string $table  the name of the table
-     * @param string $colsel the columns which may only hold 1 value, comma-separated
-     * @param array  $multis the colrefs of the columns which may hold more than 1 value
-     * @param string $page   the page for which the data is to be retrieved. e.g. $this->page
-     * @param string $ts     the exact timestamp of the entry to retrieve, best determined by SchemaData::setCorrectTimestamp
->>>>>>> aca1c3b5
      *
      * @param int[] $singles Column reference numbers of single value columns to select
      * @param int[] $multis Column reference numbers of multi value columns to select
