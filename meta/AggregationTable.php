--- conflicted
+++ resolved
@@ -230,16 +230,14 @@
 
             // output XHTML header
             $this->renderer->doc .= "<th $width $data>";
-<<<<<<< HEAD
+
             if (is_a($this->renderer, 'renderer_plugin_dw2pdf')) {
-              $this->renderer->doc .= hsc($header);
+                $this->renderer->doc .= hsc($header);
             } else {
-              $this->renderer->doc .= '<a href="' . $link . '" class="' . $sortclass . '" title="' . $this->helper->getLang('sort') . '">' . hsc($header) . '</a>';
-            }
-=======
-            $this->renderer->doc .= '<a href="' . $link . '" class="' . $sortclass . '" ' .
-                'title="' . $this->helper->getLang('sort') . '">' . hsc($header) . '</a>';
->>>>>>> 5d62d14b
+                $this->renderer->doc .= '<a href="' . $link . '" class="' . $sortclass . '" ' .
+                    'title="' . $this->helper->getLang('sort') . '">' . hsc($header) . '</a>';
+            }
+
             $this->renderer->doc .= '</th>';
         }
 
