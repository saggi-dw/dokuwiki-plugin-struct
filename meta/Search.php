<?php

namespace dokuwiki\plugin\struct\meta;

use dokuwiki\plugin\struct\types\Page;

class Search {
    /**
     * This separator will be used to concat multi values to flatten them in the result set
     */
    const CONCAT_SEPARATOR = "\n!_-_-_-_-_!\n";

    /**
     * The list of known and allowed comparators
     * (order matters)
     */
    static public $COMPARATORS = array(
        '<=', '>=', '=*', '=', '<', '>', '!=', '!~', '~',
    );

    /** @var  \helper_plugin_sqlite */
    protected $sqlite;

    /** @var Schema[] list of schemas to query */
    protected $schemas = array();

    /** @var Column[] list of columns to select */
    protected $columns = array();

    /** @var array the sorting of the result */
    protected $sortby = array();

    /** @var array the filters */
    protected $filter = array();

    /** @var array list of aliases tables can be referenced by */
    protected $aliases = array();

    /** @var  int begin results from here */
    protected $range_begin = 0;

    /** @var  int end results here */
    protected $range_end = 0;

    /** @var int the number of results */
    protected $count = -1;

    /**
     * Search constructor.
     */
    public function __construct() {
        /** @var \helper_plugin_struct_db $plugin */
        $plugin = plugin_load('helper', 'struct_db');
        $this->sqlite = $plugin->getDB();
    }

    /**
     * Add a schema to be searched
     *
     * Call multiple times for multiple schemas.
     *
     * @param string $table
     * @param string $alias
     */
    public function addSchema($table, $alias = '') {
        $this->schemas[$table] = new Schema($table);
        if($alias) $this->aliases[$alias] = $table;
    }

    /**
     * Add a column to be returned by the search
     *
     * Call multiple times for multiple columns. Be sure the referenced tables have been
     * added before
     *
     * @param string $colname may contain an alias
     */
    public function addColumn($colname) {
        $col = $this->findColumn($colname);
        if(!$col) return; //FIXME do we really want to ignore missing columns?
        $this->columns[] = $col;
    }

    /**
     * Add sorting options
     *
     * Call multiple times for multiple columns. Be sure the referenced tables have been
     * added before
     *
     * @param string $colname may contain an alias
     * @param bool $asc sort direction (ASC = true, DESC = false)
     */
    public function addSort($colname, $asc = true) {
        $col = $this->findColumn($colname);
        if(!$col) return; //FIXME do we really want to ignore missing columns?

        $this->sortby[$col->getFullQualifiedLabel()] = array($col, $asc);
    }

    /**
     * Returns all set sort columns
     *
     * @return array
     */
    public function getSorts() {
        return $this->sortby;
    }

    /**
     * Adds a filter
     *
     * @param string $colname may contain an alias
     * @param string $value
     * @param string $comp @see self::COMPARATORS
     * @param string $op either 'OR' or 'AND'
     */
    public function addFilter($colname, $value, $comp, $op = 'OR') {
        /* Convert certain filters into others
         * this reduces the number of supported filters to implement in types */
        if ($comp == '*~') {
            $value = '*' . $value . '*';
            $comp = '~';
        } elseif ($comp == '<>') {
            $comp = '!=';
        }

        if(!in_array($comp, self::$COMPARATORS)) throw new StructException("Bad comperator. Use " . join(',', self::$COMPARATORS));
        if($op != 'OR' && $op != 'AND') throw new StructException('Bad filter type . Only AND or OR allowed');

        $col = $this->findColumn($colname);
<<<<<<< HEAD
        if(!$col) return; //FIXME do we really want to ignore missing columns?
        $value = str_replace('*','%',$value);
        $this->filter[] = array($col, $value, $comp, $op);
=======
        if(!$col) return;
        if($comp == '~') $value = str_replace('*','%',$value);
        $this->filter[] = array($col, $value, $comp, $type);
>>>>>>> c600e802
    }

    /**
     * Set offset for the results
     *
     * @param int $offset
     */
    public function setOffset($offset) {
        $limit = 0;
        if($this->range_end) {
            // if there was a limit set previously, the range_end needs to be recalculated
            $limit = $this->range_end - $this->range_begin;
        }
        $this->range_begin = $offset;
        if($limit) $this->setLimit($limit);
    }

    /**
     * Limit results to this number
     *
     * @param int $limit Set to 0 to disable limit again
     */
    public function setLimit($limit) {
        if($limit) {
            $this->range_end = $this->range_begin + $limit;
        } else {
            $this->range_end = 0;
        }
    }

    /**
     * Return the number of results (regardless of limit and offset settings)
     *
     * Use this to implement paging. Important: this may only be called after running @see execute()
     *
     * @return int
     */
    public function getCount() {
        if($this->count < 0) throw new StructException('Count is only accessible after executing the search');
        return $this->count;
    }

    /**
     * Execute this search and return the result
     *
     * The result is a two dimensional array of Value()s.
     *
     * This will always query for the full result (not using offset and limit) and then
     * return the wanted range, setting the count (@see getCount) to the whole result number
     *
     * @return Value[][]
     */
    public function execute() {
        list($sql, $opts) = $this->getSQL();

        /** @var \PDOStatement $res */
        $res = $this->sqlite->query($sql, $opts);
        if($res === false) throw new StructException("SQL execution failed for\n\n$sql");

        $result = array();
        $cursor = -1;
        while($row = $res->fetch(\PDO::FETCH_ASSOC)) {
            $cursor++;
            if($cursor < $this->range_begin) continue;
            if($this->range_end && $cursor >= $this->range_end) continue;

            $C = 0;
            $resrow = array();
            foreach($this->columns as $col) {
                $val = $row["C$C"];
                if($col->isMulti()) {
                    $val = explode(self::CONCAT_SEPARATOR, $val);
                }
                $resrow[] = new Value($col, $val);
                $C++;
            }
            $result[] = $resrow;
        }

        $this->sqlite->res_close($res);
        $this->count = $cursor + 1;
        return $result;
    }

    /**
     * Transform the set search parameters into a statement
     *
     * @return array ($sql, $opts) The SQL and parameters to execute
     */
    public function getSQL() {
        if(!$this->columns) throw new StructException('nocolname');

        $QB = new QueryBuilder();

        // basic tables
        $first_table = '';
        foreach($this->schemas as $schema) {
            $datatable = 'data_'.$schema->getTable();
            if($first_table) {
                // follow up tables
                $QB->addLeftJoin($first_table, $datatable, $datatable, "$first_table.pid = $datatable.pid");
            } else {
                // first table
                $QB->addTable('schema_assignments');
                $QB->addTable($datatable);
                $QB->addSelectColumn($datatable, 'pid', 'PID');
                $QB->addGroupByColumn($datatable, 'pid');

                $QB->filters()->whereAnd("$datatable.pid = schema_assignments.pid");
                $QB->filters()->whereAnd("schema_assignments.tbl = '{$schema->getTable()}'");
                $QB->filters()->whereAnd("schema_assignments.assigned = 1");
                $QB->filters()->whereAnd("GETACCESSLEVEL($datatable.pid) > 0");
                $QB->filters()->whereAnd("PAGEEXISTS($datatable.pid) = 1");

                $first_table = $datatable;
            }
            $QB->filters()->whereAnd("$datatable.latest = 1");
        }

        // columns to select, handling multis
        $sep = self::CONCAT_SEPARATOR;
        $n = 0;
        foreach($this->columns as $col) {
            $CN = 'C' . $n++;

            if($col->isMulti()) {
                $datatable = "data_{$col->getTable()}";
                $multitable = "multi_{$col->getTable()}";
                $MN = 'M' . $col->getColref();

                $QB->addLeftJoin(
                    $datatable,
                    $multitable,
                    $MN,
                    "$datatable.pid = $MN.pid AND
                     $datatable.rev = $MN.rev AND
                     $MN.colref = {$col->getColref()}"
                );

                $col->getType()->select($QB, $MN, 'value' , $CN);
                $sel = $QB->getSelectStatement($CN);
                $QB->addSelectStatement("GROUP_CONCAT($sel, '$sep')", $CN);
            } else {
                $col->getType()->select($QB, 'data_'.$col->getTable(), $col->getColName() , $CN);
                $QB->addGroupByStatement($CN);
            }
        }

        // where clauses
        foreach($this->filter as $filter) {
            list($col, $value, $comp, $op) = $filter;

            $datatable = "data_{$col->getTable()}";
            $multitable = "multi_{$col->getTable()}";

            /** @var $col Column */
            if($col->isMulti()) {
                $MN = 'MN' . $col->getColref(); // FIXME this joins a second time if the column was selected before

                $QB->addLeftJoin(
                    $datatable,
                    $multitable,
                    $MN,
                    "$datatable.pid = $MN.pid AND
                     $datatable.rev = $MN.rev AND
                     $MN.colref = {$col->getColref()}"
                );
                $coltbl = $MN;
                $colnam = 'value';
            } else {
                $coltbl = $datatable;
                $colnam = $col->getColName();
            }
            $col->getType()->filter($QB, $coltbl, $colnam, $comp, $value, $op); // type based filter
        }

        // sorting - we always sort by the single val column
        foreach($this->sortby as $sort) {
            list($col, $asc) = $sort;
            /** @var $col Column */
            $QB->addOrderBy($col->getFullColName(false) . ' '.(($asc) ? 'ASC' : 'DESC'));
        }

        return $QB->getSQL();
    }

    /**
     * Returns all the columns that where added to the search
     *
     * @return Column[]
     */
    public function getColumns() {
        return $this->columns;
    }


    /**
     * Find a column to be used in the search
     *
     * @param string $colname may contain an alias
     * @return bool|Column
     */
    public function findColumn($colname) {
        if(!$this->schemas) throw new StructException('noschemas');

        // handling of page column is special
        if($colname == '%pageid%') {
            $schema_list = array_keys($this->schemas);
            return new PageColumn(0, new Page(), array_shift($schema_list));
        }
        // FIXME %title% needs to be handled here, too (later)

        // resolve the alias or table name
        list($table, $colname) = explode('.', $colname, 2);
        if(!$colname) {
            $colname = $table;
            $table = '';
        }
        if($table && isset($this->aliases[$table])) {
            $table = $this->aliases[$table];
        }

        if(!$colname) throw new StructException('nocolname');

        // if table name given search only that, otherwise try all for matching column name
        if($table) {
            $schemas = array($table => $this->schemas[$table]);
        } else {
            $schemas = $this->schemas;
        }

        // find it
        $col = false;
        foreach($schemas as $schema) {
            if(empty($schema)) {
                continue;
            }
            $col = $schema->findColumn($colname);
            if($col) break;
        }

        return $col;
    }

}

<|MERGE_RESOLUTION|>--- conflicted
+++ resolved
@@ -128,15 +128,28 @@
         if($op != 'OR' && $op != 'AND') throw new StructException('Bad filter type . Only AND or OR allowed');
 
         $col = $this->findColumn($colname);
-<<<<<<< HEAD
-        if(!$col) return; //FIXME do we really want to ignore missing columns?
-        $value = str_replace('*','%',$value);
+        if(!$col) return; // ignore missing columns, filter might have been for different schema
+
+        // map filter operators to SQL syntax
+        switch($comp) {
+            case '~':
+                $comp = 'LIKE';
+                break;
+            case '!~':
+                $comp = 'NOT LIKE';
+                break;
+            case '=*':
+                $comp = 'REGEXP';
+                break;
+        }
+
+        // we use asterisks, but SQL wants percents
+        if($comp == 'LIKE' || $comp == 'NOT LIKE') {
+            $value = str_replace('*','%',$value);
+        }
+
+        // add the filter
         $this->filter[] = array($col, $value, $comp, $op);
-=======
-        if(!$col) return;
-        if($comp == '~') $value = str_replace('*','%',$value);
-        $this->filter[] = array($col, $value, $comp, $type);
->>>>>>> c600e802
     }
 
     /**
