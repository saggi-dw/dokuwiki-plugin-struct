<?php

namespace dokuwiki\plugin\struct\meta;

use dokuwiki\plugin\struct\types\AutoSummary;
use dokuwiki\plugin\struct\types\DateTime;
use dokuwiki\plugin\struct\types\Decimal;
use dokuwiki\plugin\struct\types\Page;
use dokuwiki\plugin\struct\types\User;

class Search
{
    /**
     * This separator will be used to concat multi values to flatten them in the result set
     */
    public const CONCAT_SEPARATOR = "\n!_-_-_-_-_!\n";

    /**
     * The list of known and allowed comparators
     * (order matters)
     */
    public static $COMPARATORS = array(
        '<=', '>=', '=*', '=', '<', '>', '!=', '!~', '~', ' IN '
    );

    /** @var \helper_plugin_struct_db */
    protected $dbHelper;

    /** @var  \helper_plugin_sqlite */
    protected $sqlite;

    /** @var Schema[] list of schemas to query */
    protected $schemas = array();

    /** @var Column[] list of columns to select */
    protected $columns = array();

    /** @var array the sorting of the result */
    protected $sortby = array();

    /** @var array the filters */
    protected $filter = array();

    /** @var array the filters */
    protected $dynamicFilter = array();

    /** @var array list of aliases tables can be referenced by */
    protected $aliases = array();

    /** @var  int begin results from here */
    protected $range_begin = 0;

    /** @var  int end results here */
    protected $range_end = 0;

    /** @var int the number of results */
    protected $count = -1;
    /** @var  string[] the PIDs of the result rows */
    protected $result_pids = null;
    /** @var  array the row ids of the result rows */
    protected $result_rids = [];
    /** @var  array the revisions of the result rows */
    protected $result_revs = [];

    /** @var bool Include latest = 1 in select query */
    protected $selectLatest = true;

    /**
     * Search constructor.
     */
    public function __construct()
    {
        /** @var  $dbHelper */
        $this->dbHelper = plugin_load('helper', 'struct_db');
        $this->sqlite = $this->dbHelper->getDB();
    }

    public function getDb()
    {
        return $this->sqlite;
    }

    /**
     * Add a schema to be searched
     *
     * Call multiple times for multiple schemas.
     *
     * @param string $table
     * @param string $alias
     */
    public function addSchema($table, $alias = '')
    {
        $schema = new Schema($table);
        if (!$schema->getId()) {
            throw new StructException('schema missing', $table);
        }

        $this->schemas[$schema->getTable()] = $schema;
        if ($alias) $this->aliases[$alias] = $schema->getTable();
    }

    /**
     * Add a column to be returned by the search
     *
     * Call multiple times for multiple columns. Be sure the referenced tables have been
     * added before
     *
     * @param string $colname may contain an alias
     */
    public function addColumn($colname)
    {
        if ($this->processWildcard($colname)) return; // wildcard?
        if ($colname[0] == '-') { // remove column from previous wildcard lookup
            $colname = substr($colname, 1);
            foreach ($this->columns as $key => $col) {
                if ($col->getLabel() == $colname) unset($this->columns[$key]);
            }
            return;
        }

        $col = $this->findColumn($colname);
        if (!$col) return; //FIXME do we really want to ignore missing columns?
        $this->columns[] = $col;
    }

    /**
     * Add sorting options
     *
     * Call multiple times for multiple columns. Be sure the referenced tables have been
     * added before
     *
     * @param string $colname may contain an alias
     * @param bool $asc sort direction (ASC = true, DESC = false)
     * @param bool $nc set true for caseinsensitivity
     */
    public function addSort($colname, $asc = true, $nc = true)
    {
        $col = $this->findColumn($colname);
        if (!$col) return; //FIXME do we really want to ignore missing columns?

        $this->sortby[$col->getFullQualifiedLabel()] = array($col, $asc, $nc);
    }

    /**
     * Clear all sorting options
     *
     * @return void
     */
    public function clearSort()
    {
        $this->sortby = [];
    }

    /**
     * Returns all set sort columns
     *
     * @return array
     */
    public function getSorts()
    {
        return $this->sortby;
    }

    /**
     * Adds a filter
     *
     * @param string $colname may contain an alias
     * @param string|string[] $value
     * @param string $comp @see self::COMPARATORS
     * @param string $op either 'OR' or 'AND'
     */
    public function addFilter($colname, $value, $comp, $op = 'OR')
    {
        $filter = $this->createFilter($colname, $value, $comp, $op);
        if ($filter) $this->filter[] = $filter;
    }

    /**
     * Adds a dynamic filter
     *
     * @param string $colname may contain an alias
     * @param string|string[] $value
     * @param string $comp @see self::COMPARATORS
     * @param string $op either 'OR' or 'AND'
     */
    public function addDynamicFilter($colname, $value, $comp, $op = 'OR')
    {
        $filter = $this->createFilter($colname, $value, $comp, $op);
        if ($filter) $this->dynamicFilter[] = $filter;
    }

    /**
     * Create a filter definition
     *
     * @param string $colname may contain an alias
     * @param string|string[] $value
     * @param string $comp @see self::COMPARATORS
     * @param string $op either 'OR' or 'AND'
     * @return array|null [Column col, string|string[] value, string comp, string op]
     */
    protected function createFilter($colname, $value, $comp, $op = 'OR')
    {
        /* Convert certain filters into others
         * this reduces the number of supported filters to implement in types */
        if ($comp == '*~') {
            $value = $this->filterWrapAsterisks($value);
            $comp = '~';
        } elseif ($comp == '<>') {
            $comp = '!=';
        }

        if (!in_array($comp, self::$COMPARATORS))
            throw new StructException("Bad comperator. Use " . join(',', self::$COMPARATORS));
        if ($op != 'OR' && $op != 'AND')
            throw new StructException('Bad filter type . Only AND or OR allowed');

        $col = $this->findColumn($colname);
        if (!$col) return null; // ignore missing columns, filter might have been for different schema

        // map filter operators to SQL syntax
        switch ($comp) {
            case '~':
                $comp = 'LIKE';
                break;
            case '!~':
                $comp = 'NOT LIKE';
                break;
            case '=*':
                $comp = 'REGEXP';
                break;
        }

        // we use asterisks, but SQL wants percents
        if ($comp == 'LIKE' || $comp == 'NOT LIKE') {
            $value = $this->filterChangeToLike($value);
        }

        if ($comp == ' IN ' && !is_array($value)) {
            $value = $this->parseFilterValueList($value);
            //col IN ('a', 'b', 'c') is equal to col = 'a' OR 'col = 'b' OR col = 'c'
            $comp = '=';
        }

        // add the filter
        return array($col, $value, $comp, $op);
    }

    /**
     * Parse SQLite row value into array
     *
     * @param string $value
     * @return string[]
     */
    protected function parseFilterValueList($value)
    {
        $Handler = new FilterValueListHandler();
        $LexerClass = class_exists('\Doku_Lexer') ? '\Doku_Lexer' : '\dokuwiki\Parsing\Lexer\Lexer';
        $isLegacy = $LexerClass === '\Doku_Lexer';
        /** @var \Doku_Lexer|\dokuwiki\Parsing\Lexer\Lexer $Lexer */
        $Lexer = new $LexerClass($Handler, 'base', true);


        $Lexer->addEntryPattern('\(', 'base', 'row');
        $Lexer->addPattern('\s*,\s*', 'row');
        $Lexer->addExitPattern('\)', 'row');

        $Lexer->addEntryPattern('"', 'row', 'double_quote_string');
        $Lexer->addSpecialPattern('\\\\"', 'double_quote_string', 'escapeSequence');
        $Lexer->addExitPattern('"', 'double_quote_string');

        $Lexer->addEntryPattern("'", 'row', 'singleQuoteString');
        $Lexer->addSpecialPattern("\\\\'", 'singleQuoteString', 'escapeSequence');
        $Lexer->addExitPattern("'", 'singleQuoteString');

        $Lexer->mapHandler('double_quote_string', 'singleQuoteString');

        $Lexer->addSpecialPattern('[-+]?[0-9]*\.?[0-9]+(?:[eE][-+]?[0-9]+)?', 'row', 'number');

        $res = $Lexer->parse($value);

        $currentMode = $isLegacy ? $Lexer->_mode->getCurrent() : $Lexer->getModeStack()->getCurrent();
        if (!$res || $currentMode != 'base') {
            throw new StructException('invalid row value syntax');
        }

        return $Handler->getRow();
    }

    /**
     * Wrap given value in asterisks
     *
     * @param string|string[] $value
     * @return string|string[]
     */
    protected function filterWrapAsterisks($value)
    {
        $map = function ($input) {
            return "*$input*";
        };

        if (is_array($value)) {
            $value = array_map($map, $value);
        } else {
            $value = $map($value);
        }
        return $value;
    }

    /**
     * Change given string to use % instead of *
     *
     * @param string|string[] $value
     * @return string|string[]
     */
    protected function filterChangeToLike($value)
    {
        $map = function ($input) {
            return str_replace('*', '%', $input);
        };

        if (is_array($value)) {
            $value = array_map($map, $value);
        } else {
            $value = $map($value);
        }
        return $value;
    }

    /**
     * Set offset for the results
     *
     * @param int $offset
     */
    public function setOffset($offset)
    {
        $limit = 0;
        if ($this->range_end) {
            // if there was a limit set previously, the range_end needs to be recalculated
            $limit = $this->range_end - $this->range_begin;
        }
        $this->range_begin = $offset;
        if ($limit) $this->setLimit($limit);
    }

    /**
     * Get the current offset for the results
     *
     * @return int
     */
    public function getOffset()
    {
        return $this->range_begin;
    }

    /**
     * Limit results to this number
     *
     * @param int $limit Set to 0 to disable limit again
     */
    public function setLimit($limit)
    {
        if ($limit) {
            $this->range_end = $this->range_begin + $limit;
        } else {
            $this->range_end = 0;
        }
    }

    /**
<<<<<<< HEAD
     * Get the current limit for the results
     *
     * @return int
     */
    public function getLimit()
    {
        if ($this->range_end) {
            return $this->range_end - $this->range_begin;
        }
        return 0;
=======
     * Allows disabling default 'latest = 1' clause in select statement
     *
     * @param bool $selectLatest
     */
    public function setSelectLatest($selectLatest): void
    {
        $this->selectLatest = $selectLatest;
>>>>>>> 7d0142f5
    }

    /**
     * Return the number of results (regardless of limit and offset settings)
     *
     * Use this to implement paging. Important: this may only be called after running @return int
     * @see execute()
     *
     */
    public function getCount()
    {
        if ($this->count < 0) throw new StructException('Count is only accessible after executing the search');
        return $this->count;
    }

    /**
     * Returns the PID associated with each result row
     *
     * Important: this may only be called after running @return \string[]
     * @see execute()
     *
     */
    public function getPids()
    {
        if ($this->result_pids === null)
            throw new StructException('PIDs are only accessible after executing the search');
        return $this->result_pids;
    }

    /**
     * Returns the rid associated with each result row
     *
     * Important: this may only be called after running @return array
     * @see execute()
     *
     */
    public function getRids()
    {
        if ($this->result_rids === null)
            throw new StructException('rids are only accessible after executing the search');
        return $this->result_rids;
    }

    /**
     * Returns the rid associated with each result row
     *
     * Important: this may only be called after running @return array
     * @see execute()
     *
     */
    public function getRevs()
    {
        if ($this->result_revs === null)
            throw new StructException('revs are only accessible after executing the search');
        return $this->result_revs;
    }

    /**
     * Execute this search and return the result
     *
     * The result is a two dimensional array of Value()s.
     *
     * This will always query for the full result (not using offset and limit) and then
     * return the wanted range, setting the count (@return Value[][]
     * @see getCount) to the whole result number
     *
     */
    public function execute()
    {
        list($sql, $opts) = $this->getSQL();

        /** @var \PDOStatement $res */
        $res = $this->sqlite->query($sql, $opts);
        if ($res === false) throw new StructException("SQL execution failed for\n\n$sql");

        $this->result_pids = array();
        $result = array();
        $cursor = -1;
        $pageidAndRevOnly = array_reduce($this->columns, function ($pageidAndRevOnly, Column $col) {
            return $pageidAndRevOnly && ($col->getTid() == 0);
        }, true);
        while ($row = $res->fetch(\PDO::FETCH_ASSOC)) {
            $cursor++;
            if ($cursor < $this->range_begin) continue;
            if ($this->range_end && $cursor >= $this->range_end) continue;

            $C = 0;
            $resrow = array();
            $isempty = true;
            foreach ($this->columns as $col) {
                $val = $row["C$C"];
                if ($col->isMulti()) {
                    $val = explode(self::CONCAT_SEPARATOR, $val);
                }
                $value = new Value($col, $val);
                $isempty &= $this->isEmptyValue($value);
                $resrow[] = $value;
                $C++;
            }

            // skip empty rows
            if ($isempty && !$pageidAndRevOnly) {
                $cursor--;
                continue;
            }

            $this->result_pids[] = $row['PID'];
            $this->result_rids[] = $row['rid'];
            $this->result_revs[] = $row['rev'];
            $result[] = $resrow;
        }

        $res->closeCursor();
        $this->count = $cursor + 1;
        return $result;
    }

    /**
     * Transform the set search parameters into a statement
     *
     * @return array ($sql, $opts) The SQL and parameters to execute
     */
    public function getSQL()
    {
        if (!$this->columns) throw new StructException('nocolname');

<<<<<<< HEAD
        $sqlBuilder = new SearchSQLBuilder();
        $sqlBuilder->addSchemas($this->schemas);
        $sqlBuilder->addColumns($this->columns);
        $sqlBuilder->addFilters($this->filter);
        $sqlBuilder->addFilters($this->dynamicFilter);
        $sqlBuilder->addSorts($this->sortby);
=======
        $QB = new QueryBuilder();

        // basic tables
        $first_table = '';
        foreach ($this->schemas as $schema) {
            $datatable = 'data_' . $schema->getTable();
            if ($first_table) {
                // follow up tables
                $QB->addLeftJoin($first_table, $datatable, $datatable, "$first_table.pid = $datatable.pid");
            } else {
                // first table
                $QB->addTable($datatable);

                // add conditional page clauses if pid has a value
                $subAnd = $QB->filters()->whereSubAnd();
                $subAnd->whereAnd("$datatable.pid = ''");
                $subOr = $subAnd->whereSubOr();
                $subOr->whereAnd("GETACCESSLEVEL($datatable.pid) > 0");
                $subOr->whereAnd("PAGEEXISTS($datatable.pid) = 1");
                $subOr->whereAnd('(ASSIGNED = 1 OR ASSIGNED IS NULL)');

                // add conditional schema assignment check
                $QB->addLeftJoin(
                    $datatable,
                    'schema_assignments',
                    '',
                    "$datatable.pid != ''
                    AND $datatable.pid = schema_assignments.pid
                    AND schema_assignments.tbl = '{$schema->getTable()}'"
                );

                $QB->addSelectColumn($datatable, 'rid');
                $QB->addSelectColumn($datatable, 'pid', 'PID');
                $QB->addSelectColumn($datatable, 'rev');
                $QB->addSelectColumn('schema_assignments', 'assigned', 'ASSIGNED');
                $QB->addGroupByColumn($datatable, 'pid');
                $QB->addGroupByColumn($datatable, 'rid');

                $first_table = $datatable;
            }

            $QB->filters()->whereAnd($this->getSpecialFlagsClause($datatable));
        }

        // columns to select, handling multis
        $sep = self::CONCAT_SEPARATOR;
        $n = 0;
        foreach ($this->columns as $col) {
            $CN = 'C' . $n++;

            if ($col->isMulti()) {
                $datatable = "data_{$col->getTable()}";
                $multitable = "multi_{$col->getTable()}";
                $MN = $QB->generateTableAlias('M');

                $QB->addLeftJoin(
                    $datatable,
                    $multitable,
                    $MN,
                    "$datatable.pid = $MN.pid AND $datatable.rid = $MN.rid AND
                     $datatable.rev = $MN.rev AND
                     $MN.colref = {$col->getColref()}"
                );

                $col->getType()->select($QB, $MN, 'value', $CN);
                $sel = $QB->getSelectStatement($CN);
                $QB->addSelectStatement("GROUP_CONCAT_DISTINCT($sel, '$sep')", $CN);
            } else {
                $col->getType()->select($QB, 'data_' . $col->getTable(), $col->getColName(), $CN);
                $QB->addGroupByStatement($CN);
            }
        }

        // where clauses
        if (!empty($this->filter)) {
            $userWHERE = $QB->filters()->where('AND');
        }
        foreach ($this->filter as $filter) {
            /** @var Column $col */
            list($col, $value, $comp, $op) = $filter;

            $datatable = "data_{$col->getTable()}";
            $multitable = "multi_{$col->getTable()}";

            /** @var $col Column */
            if ($col->isMulti()) {
                $MN = $QB->generateTableAlias('MN');

                $QB->addLeftJoin(
                    $datatable,
                    $multitable,
                    $MN,
                    "$datatable.pid = $MN.pid AND $datatable.rid = $MN.rid AND
                     $datatable.rev = $MN.rev AND
                     $MN.colref = {$col->getColref()}"
                );
                $coltbl = $MN;
                $colnam = 'value';
            } else {
                $coltbl = $datatable;
                $colnam = $col->getColName();
            }

            $col->getType()->filter($userWHERE, $coltbl, $colnam, $comp, $value, $op); // type based filter
        }

        // sorting - we always sort by the single val column
        foreach ($this->sortby as $sort) {
            list($col, $asc, $nc) = $sort;
            /** @var $col Column */
            $colname = $col->getColName(false);
            if ($nc) $colname .= ' COLLATE NOCASE';
            $col->getType()->sort($QB, 'data_' . $col->getTable(), $colname, $asc ? 'ASC' : 'DESC');
        }
>>>>>>> 7d0142f5

        return $sqlBuilder->getSQL();
    }

    /**
     * Returns all the columns that where added to the search
     *
     * @return Column[]
     */
    public function getColumns()
    {
        return $this->columns;
    }

    /**
     * All the schemas currently added
     *
     * @return Schema[]
     */
    public function getSchemas()
    {
        return array_values($this->schemas);
    }

    /**
     * Checks if the given column is a * wildcard
     *
     * If it's a wildcard all matching columns are added to the column list, otherwise
     * nothing happens
     *
     * @param string $colname
     * @return bool was wildcard?
     */
    protected function processWildcard($colname)
    {
        list($colname, $table) = $this->resolveColumn($colname);
        if ($colname !== '*') return false;

        // no table given? assume the first is meant
        if ($table === null) {
            $schema_list = array_keys($this->schemas);
            $table = $schema_list[0];
        }

        $schema = $this->schemas[$table] ?? null;
        if (!$schema) return false;
        $this->columns = array_merge($this->columns, $schema->getColumns(false));
        return true;
    }

    /**
     * Split a given column name into table and column
     *
     * Handles Aliases. Table might be null if none given.
     *
     * @param $colname
     * @return array (colname, table)
     */
    protected function resolveColumn($colname)
    {
        if (!$this->schemas) throw new StructException('noschemas');

        // resolve the alias or table name
        @list($table, $colname) = array_pad(explode('.', $colname, 2), 2, '');
        if (!$colname) {
            $colname = $table;
            $table = null;
        }
        if ($table && isset($this->aliases[$table])) {
            $table = $this->aliases[$table];
        }

        if (!$colname) throw new StructException('nocolname');

        return array($colname, $table);
    }

    /**
     * Find a column to be used in the search
     *
     * @param string $colname may contain an alias
     * @return bool|Column
     */
    public function findColumn($colname, $strict = false)
    {
        if (!$this->schemas) throw new StructException('noschemas');
        $schema_list = array_keys($this->schemas);

        // add "fake" column for special col
        if ($colname == '%pageid%') {
            return new PageColumn(0, new Page(), $schema_list[0]);
        }
        if ($colname == '%title%') {
            return new PageColumn(0, new Page(array('usetitles' => true)), $schema_list[0]);
        }
        if ($colname == '%lastupdate%') {
            return new RevisionColumn(0, new DateTime(), $schema_list[0]);
        }
        if ($colname == '%lasteditor%') {
            return new UserColumn(0, new User(), $schema_list[0]);
        }
        if ($colname == '%lastsummary%') {
            return new SummaryColumn(0, new AutoSummary(), $schema_list[0]);
        }
        if ($colname == '%rowid%') {
            return new RowColumn(0, new Decimal(), $schema_list[0]);
        }
        if ($colname == '%published%') {
            return new PublishedColumn(0, new Decimal(), $schema_list[0]);
        }

        list($colname, $table) = $this->resolveColumn($colname);

        /*
         * If table name is given search only that, otherwise if no strict behavior
         * is requested by the caller, try all assigned schemas for matching the
         * column name.
         */
        if ($table !== null && isset($this->schemas[$table])) {
            $schemas = array($table => $this->schemas[$table]);
        } elseif ($table === null || !$strict) {
            $schemas = $this->schemas;
        } else {
            return false;
        }

        // find it
        $col = false;
        foreach ($schemas as $schema) {
            if (empty($schema)) {
                continue;
            }
            $col = $schema->findColumn($colname);
            if ($col) break;
        }

        return $col;
    }

    /**
     * Check if the given row is empty or references our own row
     *
     * @param Value $value
     * @return bool
     */
    protected function isEmptyValue(Value $value)
    {
        if ($value->isEmpty()) return true;
        if ($value->getColumn()->getTid() == 0) return true;
        return false;
    }

    /**
     * @param string $datatable
     * @return string
     */
    protected function getSpecialFlagsClause($datatable)
    {
        $latestClause = "IS_PUBLISHER($datatable.pid)";
        if ($this->selectLatest) {
            $latestClause .= " AND $datatable.latest = 1";
        }
        $publishedClause = "IS_PUBLISHER($datatable.pid) !=1 AND $datatable.published = 1";

        return "( ($latestClause) OR ($publishedClause) )";
    }
}<|MERGE_RESOLUTION|>--- conflicted
+++ resolved
@@ -367,7 +367,6 @@
     }
 
     /**
-<<<<<<< HEAD
      * Get the current limit for the results
      *
      * @return int
@@ -378,7 +377,9 @@
             return $this->range_end - $this->range_begin;
         }
         return 0;
-=======
+    }
+
+    /**
      * Allows disabling default 'latest = 1' clause in select statement
      *
      * @param bool $selectLatest
@@ -386,7 +387,6 @@
     public function setSelectLatest($selectLatest): void
     {
         $this->selectLatest = $selectLatest;
->>>>>>> 7d0142f5
     }
 
     /**
@@ -513,129 +513,12 @@
     {
         if (!$this->columns) throw new StructException('nocolname');
 
-<<<<<<< HEAD
         $sqlBuilder = new SearchSQLBuilder();
         $sqlBuilder->addSchemas($this->schemas);
         $sqlBuilder->addColumns($this->columns);
         $sqlBuilder->addFilters($this->filter);
         $sqlBuilder->addFilters($this->dynamicFilter);
         $sqlBuilder->addSorts($this->sortby);
-=======
-        $QB = new QueryBuilder();
-
-        // basic tables
-        $first_table = '';
-        foreach ($this->schemas as $schema) {
-            $datatable = 'data_' . $schema->getTable();
-            if ($first_table) {
-                // follow up tables
-                $QB->addLeftJoin($first_table, $datatable, $datatable, "$first_table.pid = $datatable.pid");
-            } else {
-                // first table
-                $QB->addTable($datatable);
-
-                // add conditional page clauses if pid has a value
-                $subAnd = $QB->filters()->whereSubAnd();
-                $subAnd->whereAnd("$datatable.pid = ''");
-                $subOr = $subAnd->whereSubOr();
-                $subOr->whereAnd("GETACCESSLEVEL($datatable.pid) > 0");
-                $subOr->whereAnd("PAGEEXISTS($datatable.pid) = 1");
-                $subOr->whereAnd('(ASSIGNED = 1 OR ASSIGNED IS NULL)');
-
-                // add conditional schema assignment check
-                $QB->addLeftJoin(
-                    $datatable,
-                    'schema_assignments',
-                    '',
-                    "$datatable.pid != ''
-                    AND $datatable.pid = schema_assignments.pid
-                    AND schema_assignments.tbl = '{$schema->getTable()}'"
-                );
-
-                $QB->addSelectColumn($datatable, 'rid');
-                $QB->addSelectColumn($datatable, 'pid', 'PID');
-                $QB->addSelectColumn($datatable, 'rev');
-                $QB->addSelectColumn('schema_assignments', 'assigned', 'ASSIGNED');
-                $QB->addGroupByColumn($datatable, 'pid');
-                $QB->addGroupByColumn($datatable, 'rid');
-
-                $first_table = $datatable;
-            }
-
-            $QB->filters()->whereAnd($this->getSpecialFlagsClause($datatable));
-        }
-
-        // columns to select, handling multis
-        $sep = self::CONCAT_SEPARATOR;
-        $n = 0;
-        foreach ($this->columns as $col) {
-            $CN = 'C' . $n++;
-
-            if ($col->isMulti()) {
-                $datatable = "data_{$col->getTable()}";
-                $multitable = "multi_{$col->getTable()}";
-                $MN = $QB->generateTableAlias('M');
-
-                $QB->addLeftJoin(
-                    $datatable,
-                    $multitable,
-                    $MN,
-                    "$datatable.pid = $MN.pid AND $datatable.rid = $MN.rid AND
-                     $datatable.rev = $MN.rev AND
-                     $MN.colref = {$col->getColref()}"
-                );
-
-                $col->getType()->select($QB, $MN, 'value', $CN);
-                $sel = $QB->getSelectStatement($CN);
-                $QB->addSelectStatement("GROUP_CONCAT_DISTINCT($sel, '$sep')", $CN);
-            } else {
-                $col->getType()->select($QB, 'data_' . $col->getTable(), $col->getColName(), $CN);
-                $QB->addGroupByStatement($CN);
-            }
-        }
-
-        // where clauses
-        if (!empty($this->filter)) {
-            $userWHERE = $QB->filters()->where('AND');
-        }
-        foreach ($this->filter as $filter) {
-            /** @var Column $col */
-            list($col, $value, $comp, $op) = $filter;
-
-            $datatable = "data_{$col->getTable()}";
-            $multitable = "multi_{$col->getTable()}";
-
-            /** @var $col Column */
-            if ($col->isMulti()) {
-                $MN = $QB->generateTableAlias('MN');
-
-                $QB->addLeftJoin(
-                    $datatable,
-                    $multitable,
-                    $MN,
-                    "$datatable.pid = $MN.pid AND $datatable.rid = $MN.rid AND
-                     $datatable.rev = $MN.rev AND
-                     $MN.colref = {$col->getColref()}"
-                );
-                $coltbl = $MN;
-                $colnam = 'value';
-            } else {
-                $coltbl = $datatable;
-                $colnam = $col->getColName();
-            }
-
-            $col->getType()->filter($userWHERE, $coltbl, $colnam, $comp, $value, $op); // type based filter
-        }
-
-        // sorting - we always sort by the single val column
-        foreach ($this->sortby as $sort) {
-            list($col, $asc, $nc) = $sort;
-            /** @var $col Column */
-            $colname = $col->getColName(false);
-            if ($nc) $colname .= ' COLLATE NOCASE';
-            $col->getType()->sort($QB, 'data_' . $col->getTable(), $colname, $asc ? 'ASC' : 'DESC');
-        }
->>>>>>> 7d0142f5
 
         return $sqlBuilder->getSQL();
     }
