--- conflicted
+++ resolved
@@ -438,8 +438,6 @@
                 $QB->addLeftJoin($first_table, $datatable, $datatable, "$first_table.$idColumn = $datatable.$idColumn");
             } else {
                 // first table
-<<<<<<< HEAD
-=======
                 // add conditional page clauses if pid has a value
                 $QB->filters()->whereAnd("$datatable.pid = ''");
                 $sub = $QB->filters()->whereSubOr();
@@ -447,7 +445,6 @@
                 $sub->whereAnd("PAGEEXISTS($datatable.pid) = 1");
 
                 // check schema assignments only if page data is explicitly requested
->>>>>>> 8a160bf7
                 if ($idColumn === 'pid') {
                     $QB->addTable('schema_assignments');
                     $sub->whereAnd("$datatable.pid = schema_assignments.pid");
