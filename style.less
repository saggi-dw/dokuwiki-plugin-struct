--- conflicted
+++ resolved
@@ -261,7 +261,6 @@
 
 }
 
-<<<<<<< HEAD
 .dokuwiki .structlookup {
     table.inline {
         min-width: 100%;
@@ -273,9 +272,6 @@
 }
 
 .dokuwiki .struct_inlineditor {
-=======
-.struct_inlineditor {
->>>>>>> 7d88e7ed
     position: absolute;
     top: 0;
     left: 0;
