--- conflicted
+++ resolved
@@ -117,13 +117,8 @@
      * @param array $data the configuration data
      * @param Column[] $cols
      */
-<<<<<<< HEAD
-    protected function renderPreTable($mode, Doku_Renderer $renderer, $data) {
+    protected function renderPreTable($mode, Doku_Renderer $renderer, $data, $cols) {
         $this->startScope($mode, $renderer, md5(serialize($data)));
-=======
-    protected function renderPreTable($mode, Doku_Renderer $renderer, $data, $cols) {
-        $this->startScope($mode, $renderer);
->>>>>>> b966d95c
         $this->showActiveFilters($mode, $renderer);
         $this->startTable($mode, $renderer);
         $renderer->tablethead_open();
