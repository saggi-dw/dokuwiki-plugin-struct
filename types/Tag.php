<?php

namespace dokuwiki\plugin\struct\types;

use dokuwiki\plugin\struct\meta\QueryBuilder;
use dokuwiki\plugin\struct\meta\SearchConfigParameters;

class Tag extends AbstractMultiBaseType {

    protected $config = array(
        'page' => '',
        'autocomplete' => array(
            'mininput' => 2,
            'maxresult' => 5,
        ),
    );

    /**
     * @param int|string $value
     * @param \Doku_Renderer $R
     * @param string $mode
     * @return bool
     */
    public function renderValue($value, \Doku_Renderer $R, $mode) {
        $context = $this->getContext();
        $filter = SearchConfigParameters::$PARAM_FILTER . '[' . $context->getTable() . '.' . $context->getLabel() . '*~]=' . $value;

        $page = trim($this->config['page']);
        if(!$page) $page = cleanID($context->getLabel());

        $R->internallink($page . '?' . $filter, $value);
        return true;
    }

    /**
     * Autocomplete from existing tags
     *
     * @return array
     */
    public function handleAjax() {
        global $INPUT;

        // check minimum length
        $lookup = trim($INPUT->str('search'));
        if(utf8_strlen($lookup) < $this->config['autocomplete']['mininput']) return array();

        // results wanted?
        $max = $this->config['autocomplete']['maxresult'];
        if($max <= 0) return array();

        $context = $this->getContext();

        if($context->isMulti()) {
            /** @noinspection SqlResolve */
            $sql = "SELECT DISTINCT value
                      FROM multi_{$context->getTable()} AS M, data_{$context->getTable()} AS D
                     WHERE M.pid = D.pid
                       AND M.rev = D.rev
                       AND D.latest = 1
                       AND PAGEEXISTS(D.pid) = 1
                       AND GETACCESSLEVEL(D.pid) > 0
                       AND M.colref = ?
                       AND value LIKE ?
                  ORDER BY value";
            $opt = array($context->getColref(), "%$lookup%");
        } else {
            /** @noinspection SqlResolve */
            $sql = "SELECT DISTINCT col{$context->getColref()} AS value
                      FROM data_{$context->getTable()} AS D
                     WHERE D.latest = 1
                       AND PAGEEXISTS(D.pid) = 1
                       AND GETACCESSLEVEL(D.pid) > 0
                       AND value LIKE ?
                  ORDER BY value";
            $opt = array("%$lookup%");
        }

        /** @var \helper_plugin_struct_db $hlp */
        $hlp = plugin_load('helper', 'struct_db');
        $sqlite = $hlp->getDB();
        $res = $sqlite->query($sql, $opt);
        $rows = $sqlite->res2arr($res);
        $sqlite->res_close($res);

        $result = array();
        foreach($rows as $row) {
                $result[] = array(
                    'label' => $row['value'],
                    'value' => $row['value'],
                );
        }

        return $result;
    }

    /**
     * Normalize tags before comparing
     *
     * @param QueryBuilder $QB
     * @param string $tablealias
     * @param string $colname
     * @param string $comp
     * @param string $value
     * @param string $op
     */
    public function filter(QueryBuilder $QB, $tablealias, $colname, $comp, $value, $op) {
        $pl = $QB->addValue($value);

        switch($comp) {
            case '~':
                $comp = 'LIKE';
                break;
            case '!~':
                $comp = 'NOT LIKE';
                break;
<<<<<<< HEAD
=======
            case '=*':
                $sql = "LOWER(REPLACE($column, ' ', '')) REGEXP ?";
                $opt = array($value);
                break;
            default:
                $sql = "LOWER(REPLACE($column, ' ', '')) $comp LOWER(REPLACE(?, ' ', ''))";
                $opt = array($value);
>>>>>>> c600e802
        }

        $QB->filters()->where($op, "LOWER(REPLACE($tablealias.$colname, ' ', '')) $comp LOWER(REPLACE($pl, ' ', ''))");
    }

}<|MERGE_RESOLUTION|>--- conflicted
+++ resolved
@@ -105,26 +105,6 @@
      */
     public function filter(QueryBuilder $QB, $tablealias, $colname, $comp, $value, $op) {
         $pl = $QB->addValue($value);
-
-        switch($comp) {
-            case '~':
-                $comp = 'LIKE';
-                break;
-            case '!~':
-                $comp = 'NOT LIKE';
-                break;
-<<<<<<< HEAD
-=======
-            case '=*':
-                $sql = "LOWER(REPLACE($column, ' ', '')) REGEXP ?";
-                $opt = array($value);
-                break;
-            default:
-                $sql = "LOWER(REPLACE($column, ' ', '')) $comp LOWER(REPLACE(?, ' ', ''))";
-                $opt = array($value);
->>>>>>> c600e802
-        }
-
         $QB->filters()->where($op, "LOWER(REPLACE($tablealias.$colname, ' ', '')) $comp LOWER(REPLACE($pl, ' ', ''))");
     }
 
