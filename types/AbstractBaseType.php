<?php
namespace dokuwiki\plugin\struct\types;

use dokuwiki\plugin\struct\meta\Column;
use dokuwiki\plugin\struct\meta\QueryBuilder;
use dokuwiki\plugin\struct\meta\StructException;
use dokuwiki\plugin\struct\meta\ValidationException;

/**
 * Class AbstractBaseType
 *
 * This class represents a basic type that can be configured to be used in a Schema. It is the main
 * part of a column definition as defined in meta\Column
 *
 * This defines also how the content of the coulmn will be entered and formatted.
 *
 * @package dokuwiki\plugin\struct\types
 * @see Column
 */
abstract class AbstractBaseType {

    /**
     * @var array current config
     */
    protected $config = array();

    /**
     * @var array config keys that should not be cleaned despite not being in $config
     */
    protected $keepconfig = array('label', 'hint', 'visibility');

    /**
     * @var string label for the field
     */
    protected $label = '';

    /**
     * @var bool is this a multivalue field?
     */
    protected $ismulti = false;

    /**
     * @var int the type ID
     */
    protected $tid = 0;

    /**
     * @var null|Column the column context this type is part of
     */
    protected $context = null;

    /**
     * @var \DokuWiki_Plugin
     */
    protected $hlp = null;

    /**
     * AbstractBaseType constructor.
     * @param array|null $config The configuration, might be null if nothing saved, yet
     * @param string $label The label for this field (empty for new definitions=
     * @param bool $ismulti Should this field accept multiple values?
     * @param int $tid The id of this type if it has been saved, yet
     */
    public function __construct($config = null, $label = '', $ismulti = false, $tid = 0) {
        // general config options
        $baseconfig = array(
            'visibility' => array(
                'inpage' => true,
                'ineditor' => true,
            )
        );

        // use previously saved configuration, ignoring all keys that are not supposed to be here
        if(!is_null($config)) {
            $this->mergeConfig($config, $this->config);
        }

        $this->initTransConfig();
        $this->config = array_merge($baseconfig, $this->config);
        $this->label = $label;
        $this->ismulti = (bool) $ismulti;
        $this->tid = $tid;
    }

    /**
     * Merge the current config with the base config of the type
     *
     * Ignores all keys that are not supposed to be there. Recurses into sub keys
     *
     * @param array $current Current configuration
     * @param array $config Base Type configuration
     */
    protected function mergeConfig($current, &$config) {
        foreach($current as $key => $value) {
            if(isset($config[$key]) || in_array($key, $this->keepconfig)) {
                if(is_array($config[$key])) {
                    $this->mergeConfig($value, $config[$key]);
                } else {
                    $config[$key] = $value;
                }
            }
        }
    }

    /**
     * Add the translatable keys to the configuration
     *
     * This checks if a configuration for the translation plugin exists and if so
     * adds all configured languages to the config array. This ensures all types
     * can have translatable labels.
     */
    protected function initTransConfig() {
        global $conf;
        $lang = $conf['lang'];
        if(isset($conf['plugin']['translation']['translations'])) {
            $lang .= ' ' . $conf['plugin']['translation']['translations'];
        }
        $langs = explode(' ', $lang);
        $langs = array_map('trim', $langs);
        $langs = array_filter($langs);
        $langs = array_unique($langs);

        if(!isset($this->config['label'])) $this->config['label'] = array();
        if(!isset($this->config['hint'])) $this->config['hint'] = array();
        // initialize missing keys
        foreach($langs as $lang) {
            if(!isset($this->config['label'][$lang])) $this->config['label'][$lang] = '';
            if(!isset($this->config['hint'][$lang])) $this->config['hint'][$lang] = '';
        }
        // strip unknown languages
        foreach(array_keys($this->config['label']) as $key) {
            if(!in_array($key, $langs)) unset($this->config['label'][$key]);
        }
        foreach(array_keys($this->config['hint']) as $key) {
            if(!in_array($key, $langs)) unset($this->config['hint'][$key]);
        }

    }

    /**
     * Returns data as associative array
     *
     * @return array
     */
    public function getAsEntry() {
        return array(
            'config' => json_encode($this->config),
            'label' => $this->label,
            'ismulti' => $this->ismulti,
            'class' => $this->getClass()
        );
    }

    /**
     * The class name of this type (no namespace)
     * @return string
     */
    public function getClass() {
        $class = get_class($this);
        return substr($class, strrpos($class, "\\") + 1);
    }

    /**
     * Return the current configuration for this type
     *
     * @return array
     */
    public function getConfig() {
        return $this->config;
    }

    /**
     * @return boolean
     */
    public function isMulti() {
        return $this->ismulti;
    }

    /**
     * @return string
     */
    public function getLabel() {
        return $this->label;
    }

    /**
     * Returns the translated label for this type
     *
     * Uses the current language as determined by $conf['lang']. Falls back to english
     * and then to the Schema label
     *
     * @return string
     */
    public function getTranslatedLabel() {
        global $conf;
        $lang = $conf['lang'];
        if(!blank($this->config['label'][$lang])) {
            return $this->config['label'][$lang];
        }
        if(!blank($this->config['label']['en'])) {
            return $this->config['label']['en'];
        }
        return $this->label;
    }

    /**
     * Returns the translated hint for this type
     *
     * Uses the current language as determined by $conf['lang']. Falls back to english.
     * Returns empty string if no hint is configured
     *
     * @return string
     */
    public function getTranslatedHint() {
        global $conf;
        $lang = $conf['lang'];
        if(!blank($this->config['hint'][$lang])) {
            return $this->config['hint'][$lang];
        }
        if(!blank($this->config['hint']['en'])) {
            return $this->config['hint']['en'];
        }
        return '';
    }

    /**
     * @return int
     */
    public function getTid() {
        return $this->tid;
    }

    /**
     * @throws StructException
     * @return Column
     */
    public function getContext() {
        if(is_null($this->context))
            throw new StructException('Empty column context requested. Type was probably initialized outside of Schema.');
        return $this->context;
    }

    /**
     * @param Column $context
     */
    public function setContext($context) {
        $this->context = $context;
    }

    /**
     * @return bool
     */
    public function isVisibleInEditor() {
        return $this->config['visibility']['ineditor'];
    }

    /**
     * @return bool
     */
    public function isVisibleInPage() {
        return $this->config['visibility']['inpage'];
    }

    /**
     * Split a single value into multiple values
     *
     * This function is called on saving data when only a single value instead of an array
     * was submitted.
     *
     * Types implementing their own @see multiValueEditor() will probably want to override this
     *
     * @param string $value
     * @return array
     */
    public function splitValues($value) {
        return array_map('trim', explode(',', $value));
    }

    /**
     * Return the editor to edit multiple values
     *
     * Types can override this to provide a better alternative than multiple entry fields
     *
     * @param string $name the form base name where this has to be stored
     * @param string[] $values the current values
     * @return string html
     */
    public function multiValueEditor($name, $values) {
        $html = '';
        foreach($values as $value) {
            $html .= '<div class="multiwrap">';
            $html .= $this->valueEditor($name . '[]', $value);
            $html .= '</div>';
        }
        // empty field to add
        $html .= '<div class="newtemplate">';
        $html .= '<div class="multiwrap">';
        $html .= $this->valueEditor($name . '[]', '');
        $html .= '</div>';
        $html .= '</div>';

        return $html;
    }

    /**
     * Return the editor to edit a single value
     *
     * @param string $name the form name where this has to be stored
     * @param string $value the current value
     * @return string html
     */
    public function valueEditor($name, $value) {
        $class = 'struct_' . strtolower($this->getClass());

        // support the autocomplete configurations out of the box
        if(isset($this->config['autocomplete']['maxresult']) && $this->config['autocomplete']['maxresult']) {
            $class .= ' struct_autocomplete';
        }

        $name = hsc($name);
        $value = hsc($value);
        $html = "<input name=\"$name\" value=\"$value\" class=\"$class\" />";
        return "$html";
    }

    /**
     * Output the stored data
     *
     * @param string|int $value the value stored in the database
     * @param \Doku_Renderer $R the renderer currently used to render the data
     * @param string $mode The mode the output is rendered in (eg. XHTML)
     * @return bool true if $mode could be satisfied
     */
    public function renderValue($value, \Doku_Renderer $R, $mode) {
        $R->cdata($value);
        return true;
    }

    /**
     * format and return the data
     *
     * @param int[]|string[] $values the values stored in the database
     * @param \Doku_Renderer $R the renderer currently used to render the data
     * @param string $mode The mode the output is rendered in (eg. XHTML)
     * @return bool true if $mode could be satisfied
     */
    public function renderMultiValue($values, \Doku_Renderer $R, $mode) {
        $len = count($values);
        for($i = 0; $i < $len; $i++) {
            $this->renderValue($values[$i], $R, $mode);
            if($i < $len - 1) {
                $R->cdata(', ');
            }
        }
        return true;
    }

    /**
     * This function is used to modify an aggregation query to add a filter
     * for the given column matching the given value. A type should add at
     * least a filter here but could do additional things like joining more
     * tables needed to handle more complex filters
     *
     * @param QueryBuilder $QB the query so far
     * @param string $tablealias The table the currently saved value(s) are stored in
     * @param string $colname The column name on above table to use in the SQL
     * @param string $comp The comparator @see Search::$COMPARATORS
     * @param string $value this is the user supplied value to compare against
     * @param string $op the logical operator this filter should use (AND|OR)
     */
    public function filter(QueryBuilder $QB, $tablealias, $colname, $comp, $value, $op) {
        $pl = $QB->addValue($value);

        switch($comp) {
            case '~':
                $comp = 'LIKE';
                break;
            case '!~':
                $comp = 'NOT LIKE';
                break;
<<<<<<< HEAD
=======
            case '=*':
                $sql = "$column REGEXP ?";
                $opt = array($value);
                break;
            default:
                $sql = "$column $comp ?";
                $opt = array($value);
>>>>>>> c600e802
        }

        $QB->filters()->where($op, "$tablealias.$colname $comp $pl");
    }

    /**
     * Add the proper selection for this type to the current Query
     *
     * The default implementation here should be good for nearly all types, it simply
     * passes the given parameters to the query builder. But type may do more fancy
     * stuff here, eg. join more tables or select multiple values and combine them to
     * JSON.
     *
     * The passed $tablealias.$columnname might be a data_* table (referencing a single
     * row) or a multi_* table (referencing multiple rows). In the latter case the
     * multi table has already been joined with the proper conditions.
     *
     * You may assume a column alias named 'PID' to be available, should you need the
     * current page context for a join or sub select.
     *
     * @param QueryBuilder $QB
     * @param string $tablealias The table the currently saved value(s) are stored in
     * @param string $colname The column name on above table
     * @param string $alias The added selection *has* to use this column alias
     */
    public function select(QueryBuilder $QB, $tablealias, $colname, $alias) {
        $QB->addSelectColumn($tablealias, $colname, $alias);
    }

    /**
     * Validate and optionally clean a single value
     *
     * This function needs to throw a validation exception when validation fails.
     * The exception message will be prefixed by the appropriate field on output
     *
     * The function should return the value as it should be saved later on.
     *
     * @param string|int $value
     * @return int|string the cleaned value
     * @throws ValidationException
     */
    public function validate($value) {
        return trim($value);
    }

    /**
     * Overwrite to handle Ajax requests
     *
     * A call to DOKU_BASE/lib/exe/ajax.php?call=plugin_struct&column=schema.name will
     * be redirected to this function on a fully initialized type. The result is
     * JSON encoded and returned to the caller. Access additional parameter via $INPUT
     * as usual
     *
     * @throws StructException when something goes wrong
     * @return mixed
     */
    public function handleAjax() {
        throw new StructException('not implemented');
    }

    /**
     * Convenience method to access plugin language strings
     *
     * @param string $string
     * @return string
     */
    public function getLang($string) {
        if(is_null($this->hlp)) $this->hlp = plugin_load('helper', 'struct');
        return $this->hlp->getLang($string);
    }
}<|MERGE_RESOLUTION|>--- conflicted
+++ resolved
@@ -364,32 +364,12 @@
      * @param QueryBuilder $QB the query so far
      * @param string $tablealias The table the currently saved value(s) are stored in
      * @param string $colname The column name on above table to use in the SQL
-     * @param string $comp The comparator @see Search::$COMPARATORS
+     * @param string $comp The SQL comparator (LIKE, NOT LIKE, =, !=, etc)
      * @param string $value this is the user supplied value to compare against
      * @param string $op the logical operator this filter should use (AND|OR)
      */
     public function filter(QueryBuilder $QB, $tablealias, $colname, $comp, $value, $op) {
         $pl = $QB->addValue($value);
-
-        switch($comp) {
-            case '~':
-                $comp = 'LIKE';
-                break;
-            case '!~':
-                $comp = 'NOT LIKE';
-                break;
-<<<<<<< HEAD
-=======
-            case '=*':
-                $sql = "$column REGEXP ?";
-                $opt = array($value);
-                break;
-            default:
-                $sql = "$column $comp ?";
-                $opt = array($value);
->>>>>>> c600e802
-        }
-
         $QB->filters()->where($op, "$tablealias.$colname $comp $pl");
     }
 
